--- conflicted
+++ resolved
@@ -894,13 +894,8 @@
 	userClient2, err := s.server.NewClient(TestIdentity{I: LocalUser{Username: user2.GetName()}})
 	c.Assert(err, check.IsNil)
 
-<<<<<<< HEAD
 	_, err = userClient2.GetRole(ctx, userRole.GetName())
-	fixtures.ExpectAccessDenied(c, err)
-=======
-	_, err = userClient2.GetRole(userRole.GetName())
 	fixtures.ExpectNotFound(c, err)
->>>>>>> 4f102552
 }
 
 func (s *TLSSuite) TestAuthPreference(c *check.C) {
